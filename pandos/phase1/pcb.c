--- conflicted
+++ resolved
@@ -273,14 +273,8 @@
 
 	/* If p is found, remove it from the queue */
 	if (iter == p) {
-<<<<<<< HEAD
-		iter->p_prev->p_next = iter->p_next;	/* Link previous node to next */
-		iter->p_next->p_prev = iter->p_prev;	/* Link next node to previous */
-		*tp = (*tp)->p_prev;					/* Update tail pointer if necessary */
-=======
 		iter->p_prev->p_next = iter->p_next;
 		iter->p_next->p_prev = iter->p_prev;
->>>>>>> 9fec0fa9
 
 		/* Reset removed pcb's links */
 		iter->p_next = iter->p_prev = NULL;
